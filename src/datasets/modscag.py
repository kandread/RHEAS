"""Class definition for the MODSCAG snow cover fraction data type.

.. module:: modscag
   :synopsis: Definition of the MODSCAG class

.. moduleauthor:: Kostas Andreadis <kandread@jpl.nasa.gov>

"""

from snowcover import Snowcover
import dbio
from datetime import timedelta
import datasets
import modis
import requests
from requests.auth import HTTPDigestAuth
import tempfile
import lxml.html
import subprocess
import glob
import shutil
<<<<<<< HEAD
import numpy as np
import os
import rpath
=======
import logging
>>>>>>> eb3bf3a2


table = "snow.modscag"
username = "akostas"
password = "m0red@7@!"


def dates(dbname):
    dts = datasets.dates(dbname, table)
    return dts


def download(dbname, dts, bbox):
    """Downloads the MODSCAG snow cover fraction data product for a specific
    date *dt* and imports it into the PostGIS database *dbname*."""
    log = logging.getLogger(__name__)
    res = 0.01
    tiles = modis.findTiles(bbox)
    for dt in [dts[0] + timedelta(dti) for dti in range((dts[-1] - dts[0]).days + 1)]:
        temppath = tempfile.mkdtemp()
        url = "https://snow-data.jpl.nasa.gov/modscag-historic/{0}/{1}".format(dt.year, dt.strftime("%j"))
        r = requests.get(url, auth=HTTPDigestAuth(username, password))
        if r.status_code == 200:
            dom = lxml.html.fromstring(r.text)
            links = [link for link in dom.xpath('//a/@href') if link.find("snow_fraction.tif") > 0]
            for t in tiles:
                filenames = filter(lambda f: f.find("h{0:02d}v{1:02d}".format(t[1], t[0])) > 0, links)
                if len(filenames) > 0:
                    filename = filenames[0]
                    r = requests.get("{0}/{1}".format(url, filename), auth=HTTPDigestAuth(username, password))
                    with open("{0}/{1}".format(temppath, filename), 'wb') as fout:
                        fout.write(r.content)
            tifs = glob.glob("{0}/*.tif".format(temppath))
            if len(tifs) > 0:
                proc = subprocess.Popen(["gdal_merge.py", "-o", "{0}/snow.tif".format(temppath)] + tifs, stdout=subprocess.PIPE, stderr=subprocess.STDOUT)
                out, err = proc.communicate()
                log.debug(out)
                proc = subprocess.Popen(["gdal_calc.py", "-A", "{0}/snow.tif".format(temppath), "--outfile={0}/snow1.tif".format(
                    temppath), "--NoDataValue=-9999", "--calc=\"(A<101.0)*(A+9999.0)-9999.0\""], stdout=subprocess.PIPE, stderr=subprocess.STDOUT)
                out, err = proc.communicate()
                log.debug(out)
                proc = subprocess.Popen(["gdalwarp", "-t_srs", "'+proj=latlong +ellps=sphere'", "-tr", str(
                    res), str(-res), "{0}/snow1.tif".format(temppath), "{0}/snow2.tif".format(temppath)], stdout=subprocess.PIPE, stderr=subprocess.STDOUT)
                out, err = proc.communicate()
                log.debug(out)
                if bbox is None:
                    pstr = []
                else:
                    pstr = ["-projwin", str(bbox[0]), str(bbox[3]), str(bbox[2]), str(bbox[1])]
<<<<<<< HEAD
                if not os.path.isdir("{0}/snow/modscag".format(rpath.data)):
                    os.mkdir("{0}/snow/modscag".format(rpath.data))
                filename = "{0}/snow/modscag/modscag_{1}.tif".format(rpath.data, dt.strftime("%Y%m%d"))
                subprocess.call(["gdal_translate", "-a_srs", "epsg:4326"] + pstr + ["{0}/snow2.tif".format(temppath), filename])
                dbio.ingest(dbname, filename, dt, table, False)
=======
                proc = subprocess.Popen(["gdal_translate", "-a_srs", "epsg:4326"] + pstr + ["{0}/snow2.tif".format(temppath), "{0}/snow3.tif".format(temppath)], stdout=subprocess.PIPE, stderr=subprocess.STDOUT)
                out, err = proc.communicate()
                log.debug(out)
                dbio.ingest(dbname, "{0}/snow3.tif".format(temppath), dt, table, False)
>>>>>>> eb3bf3a2
                shutil.rmtree(temppath)
            else:
                log.warning("MODSCAG data not available for {0}. Skipping download!".format(
                    dt.strftime("%Y-%m-%d")))


class Modscag(Snowcover):

    def __init__(self, uncert=None):
        super(Modscag, self).__init__(uncert)
        self.res = 0.01
        self.stddev = 0.05
        self.tablename = "snow.modscag"<|MERGE_RESOLUTION|>--- conflicted
+++ resolved
@@ -19,13 +19,10 @@
 import subprocess
 import glob
 import shutil
-<<<<<<< HEAD
 import numpy as np
 import os
 import rpath
-=======
 import logging
->>>>>>> eb3bf3a2
 
 
 table = "snow.modscag"
@@ -75,18 +72,13 @@
                     pstr = []
                 else:
                     pstr = ["-projwin", str(bbox[0]), str(bbox[3]), str(bbox[2]), str(bbox[1])]
-<<<<<<< HEAD
                 if not os.path.isdir("{0}/snow/modscag".format(rpath.data)):
                     os.mkdir("{0}/snow/modscag".format(rpath.data))
                 filename = "{0}/snow/modscag/modscag_{1}.tif".format(rpath.data, dt.strftime("%Y%m%d"))
-                subprocess.call(["gdal_translate", "-a_srs", "epsg:4326"] + pstr + ["{0}/snow2.tif".format(temppath), filename])
-                dbio.ingest(dbname, filename, dt, table, False)
-=======
-                proc = subprocess.Popen(["gdal_translate", "-a_srs", "epsg:4326"] + pstr + ["{0}/snow2.tif".format(temppath), "{0}/snow3.tif".format(temppath)], stdout=subprocess.PIPE, stderr=subprocess.STDOUT)
+                proc = subprocess.Popen(["gdal_translate", "-a_srs", "epsg:4326"] + pstr + ["{0}/snow2.tif".format(temppath), filename], stdout=subprocess.PIPE, stderr=subprocess.STDOUT)
                 out, err = proc.communicate()
                 log.debug(out)
-                dbio.ingest(dbname, "{0}/snow3.tif".format(temppath), dt, table, False)
->>>>>>> eb3bf3a2
+                dbio.ingest(dbname, filename, dt, table, False)
                 shutil.rmtree(temppath)
             else:
                 log.warning("MODSCAG data not available for {0}. Skipping download!".format(
