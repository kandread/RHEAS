"""Class definition for the SMAP Soil Mositure data type.

.. module:: smap
   :synopsis: Definition of the SMAP class

.. moduleauthor:: Kostas Andreadis <kandread@jpl.nasa.gov>

"""

from soilmoist import Soilmoist
import h5py
import tempfile
from ftplib import FTP
import numpy as np
import dbio
import datasets
from datetime import timedelta
<<<<<<< HEAD
import os
import rpath
=======
import logging
>>>>>>> eb3bf3a2


table = "soilmoist.smap"


def dates(dbname):
    dts = datasets.dates(dbname, table)
    return dts


def download(dbname, dts, bbox=None):
    """Downloads SMAP soil mositure data for a set of dates *dt*
    and imports them into the PostGIS database *dbname*. Optionally
    uses a bounding box to limit the region with [minlon, minlat, maxlon, maxlat]."""
    log = logging.getLogger(__name__)
    res = 0.36
    url = "n5eil01u.ecs.nsidc.org"
    ftp = FTP(url)
    ftp.login()
    for dt in [dts[0] + timedelta(tt) for tt in range((dts[-1] - dts[0]).days + 1)]:
        r = ftp.cwd("/pub/SAN/SMAP/SPL3SMP.003/{0}".format(dt.strftime("%Y.%m.%d")))
        if r.find("successful") > 0:
            outpath = tempfile.mkdtemp()
            fname = [f for f in ftp.nlst() if f.find("h5") > 0][0]
            with open("{0}/{1}".format(outpath, fname), 'wb') as f:
                ftp.retrbinary("RETR {0}".format(fname), f.write)
            f = h5py.File("{0}/{1}".format(outpath, fname))
            lat = f['Soil_Moisture_Retrieval_Data']['latitude'][:, 0]
            lon = f['Soil_Moisture_Retrieval_Data']['longitude'][0, :]
            lon[lon > 180] -= 360.0
            # FIXME: Need to add reprojection from EASE grid
            i1, i2, j1, j2 = datasets.spatialSubset(np.sort(lat)[::-1], np.sort(lon), res, bbox)
            lati = np.argsort(lat)[::-1][i1:i2]
            loni = np.argsort(lon)[j1:j2]
            sm = np.zeros((len(lati), len(loni)))
            for i in range(len(lati)):
                for j in range(len(loni)):
                    sm[i, j] = f['Soil_Moisture_Retrieval_Data']['soil_moisture'][i, j]
            # FIXME: Use spatially variable observation error
            # sme = f['Soil_Moisture_Retrieval_Data']['soil_moisture_error'][i1:i2, j1:j2]
            lat = np.sort(lat)[::-1][i1:i2]
            lon = np.sort(lon)[j1:j2]
            if not os.path.isdir("{0}/soilmoist/smap".format(rpath.data)):
                os.mkdir("{0}/soilmoist/smap".format(rpath.data))
            filename = "{0}/soilmoist/smap/smap_{1}.tif".format(rpath.data, dt.strftime("%Y%m%d"))
            dbio.writeGeotif(lat, lon, res, sm, filename)
            dbio.ingest(dbname, filename, dt, table, False)
        else:
            log.warning("No SMAP data available for {0}.".format(dt.strftime("%Y-%m-%d")))


class Smap(Soilmoist):

    def __init__(self, uncert=None):
        """Initialize SMAP soil moisture object."""
        super(Smap, self).__init__(uncert)
        self.res = 0.36
        self.stddev = 0.001
        self.tablename = "soilmoist.smap"<|MERGE_RESOLUTION|>--- conflicted
+++ resolved
@@ -15,12 +15,9 @@
 import dbio
 import datasets
 from datetime import timedelta
-<<<<<<< HEAD
 import os
 import rpath
-=======
 import logging
->>>>>>> eb3bf3a2
 
 
 table = "soilmoist.smap"
