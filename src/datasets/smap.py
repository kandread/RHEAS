--- conflicted
+++ resolved
@@ -38,36 +38,6 @@
     ftp = FTP(url)
     ftp.login()
     for dt in [dts[0] + timedelta(tt) for tt in range((dts[-1] - dts[0]).days + 1)]:
-<<<<<<< HEAD
-        r = ftp.cwd("/pub/SAN/SMAP/SPL3SMP.003/{0}".format(dt.strftime("%Y.%m.%d")))
-        if r.find("successful") > 0:
-            outpath = tempfile.mkdtemp()
-            fname = [f for f in ftp.nlst() if f.find("h5") > 0][0]
-            with open("{0}/{1}".format(outpath, fname), 'wb') as f:
-                ftp.retrbinary("RETR {0}".format(fname), f.write)
-            f = h5py.File("{0}/{1}".format(outpath, fname))
-            lat = f['Soil_Moisture_Retrieval_Data']['latitude'][:, 0]
-            lon = f['Soil_Moisture_Retrieval_Data']['longitude'][0, :]
-            lon[lon > 180] -= 360.0
-            # FIXME: Need to add reprojection from EASE grid
-            i1, i2, j1, j2 = datasets.spatialSubset(np.sort(lat)[::-1], np.sort(lon), res, bbox)
-            lati = np.argsort(lat)[::-1][i1:i2]
-            loni = np.argsort(lon)[j1:j2]
-            sm = np.zeros((len(lati), len(loni)))
-            for i in range(len(lati)):
-                for j in range(len(loni)):
-                    sm[i, j] = f['Soil_Moisture_Retrieval_Data']['soil_moisture'][i, j]
-            # FIXME: Use spatially variable observation error
-            # sme = f['Soil_Moisture_Retrieval_Data']['soil_moisture_error'][i1:i2, j1:j2]
-            lat = np.sort(lat)[::-1][i1:i2]
-            lon = np.sort(lon)[j1:j2]
-            if not os.path.isdir("{0}/soilmoist/smap".format(rpath.data)):
-                os.mkdir("{0}/soilmoist/smap".format(rpath.data))
-            filename = "{0}/soilmoist/smap/smap_{1}.tif".format(rpath.data, dt.strftime("%Y%m%d"))
-            dbio.writeGeotif(lat, lon, res, sm, filename)
-            dbio.ingest(dbname, filename, dt, table, False)
-        else:
-=======
         try:
             r = ftp.cwd("/pub/SAN/SMAP/SPL3SMP.003/{0}".format(dt.strftime("%Y.%m.%d")))
             if r.find("successful") > 0:
@@ -91,12 +61,14 @@
                 # sme = f['Soil_Moisture_Retrieval_Data']['soil_moisture_error'][i1:i2, j1:j2]
                 lat = np.sort(lat)[::-1][i1:i2]
                 lon = np.sort(lon)[j1:j2]
-                filename = dbio.writeGeotif(lat, lon, res, sm)
+                if not os.path.isdir("{0}/soilmoist/smap".format(rpath.data)):
+                    os.mkdir("{0}/soilmoist/smap".format(rpath.data))
+                filename = "{0}/soilmoist/smap/smap_{1}.tif".format(rpath.data, dt.strftime("%Y%m%d"))
+                dbio.writeGeotif(lat, lon, res, sm, filename)
                 dbio.ingest(dbname, filename, dt, table, False)
             else:
                 log.warning("No SMAP data available for {0}.".format(dt.strftime("%Y-%m-%d")))
         except:
->>>>>>> bf7a61e0
             log.warning("No SMAP data available for {0}.".format(dt.strftime("%Y-%m-%d")))
 
 
